--- conflicted
+++ resolved
@@ -36,13 +36,10 @@
     "helmet": "^7.1.0",
     "multer": "^1.4.5-lts.1",
     "pdf-parse": "^1.1.1",
-<<<<<<< HEAD
     "sharp": "^0.34.3",
     "typescript": "^5.9.2",
-=======
     "pdfreader": "^3.0.7",
     "unpdf": "^1.2.2",
->>>>>>> 9f507104
     "uuid": "^9.0.1"
   },
   "devDependencies": {
