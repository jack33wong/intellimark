{
  "name": "intellimark-chat-backend",
  "version": "1.0.0",
  "description": "Backend for Intellimark Chat application",
  "main": "server.js",
  "scripts": {
    "start": "node dist/server.js",
    "dev": "nodemon --exec ts-node server.ts",
    "kill": "pkill -f 'ts-node server.ts' || pkill -f 'node.*server' || echo 'No server processes found'",
    "build": "tsc",
    "build:watch": "tsc --watch",
    "test": "jest",
    "type-check": "tsc --noEmit"
  },
  "jest": {
    "testMatch": ["<rootDir>/tests/**/*.test.js"]
  },
  "dependencies": {
    "@types/cors": "^2.8.19",
    "@types/express": "^5.0.3",
    "@types/multer": "^2.0.0",
    "@types/node": "^24.3.0",
    "@types/sharp": "^0.31.1",
    "@types/uuid": "^10.0.0",
    "cors": "^2.8.5",
    "dotenv": "^16.3.1",
    "express": "^4.18.2",
    "express-rate-limit": "^7.1.5",
    "firebase-admin": "^13.5.0",
    "helmet": "^7.1.0",
    "multer": "^1.4.5-lts.1",
<<<<<<< HEAD
    "sharp": "^0.34.3",
    "typescript": "^5.9.2",
=======
    "pdf-parse": "^1.1.1",
>>>>>>> 70b4899d
    "uuid": "^9.0.1"
  },
  "devDependencies": {
    "jest": "^29.7.0",
    "nodemon": "^3.0.2",
    "supertest": "^6.3.3",
    "ts-node": "^10.9.2"
  },
  "keywords": [
    "backend",
    "api",
    "chat"
  ],
  "author": "",
  "license": "MIT"
}<|MERGE_RESOLUTION|>--- conflicted
+++ resolved
@@ -29,12 +29,9 @@
     "firebase-admin": "^13.5.0",
     "helmet": "^7.1.0",
     "multer": "^1.4.5-lts.1",
-<<<<<<< HEAD
+    "pdf-parse": "^1.1.1",
     "sharp": "^0.34.3",
     "typescript": "^5.9.2",
-=======
-    "pdf-parse": "^1.1.1",
->>>>>>> 70b4899d
     "uuid": "^9.0.1"
   },
   "devDependencies": {
