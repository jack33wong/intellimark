--- conflicted
+++ resolved
@@ -14,14 +14,6 @@
     ]
   },
   "dependencies": {
-<<<<<<< HEAD
-=======
-    "@types/express": "^5.0.3",
-    "@types/multer": "^2.0.0",
-    "@types/node": "^24.3.0",
-    "@types/sharp": "^0.31.1",
-    "@types/uuid": "^10.0.0",
->>>>>>> 4a48952d
     "cors": "^2.8.5",
     "dotenv": "^16.3.1",
     "express": "^4.18.2",
