/**
 * Complete Mark Question API Route
 * Full implementation with real service integration
 */

import * as express from 'express';
import type { Request, Response } from 'express';
<<<<<<< HEAD
import { MathpixService } from '../services/mathpixService.ts';
import { questionDetectionService } from '../services/questionDetectionService.ts';
=======
import { MathpixService } from '../services/mathpixService';
import { ImageAnnotationService } from '../services/imageAnnotationService';
>>>>>>> 20ce0e55

// Import only the basic types we need
import type { 
  MarkHomeworkResponse,
  ImageClassification,
  ProcessedImageResult,
  MarkingInstructions,
  ProcessedMathpixResult,
  ModelType,
  QuestionDetectionResult
} from '../types/index';

// Simple model validation function to avoid import issues
function validateModelConfig(modelType: string): boolean {
  const validModels = ['gemini-2.5-pro', 'chatgpt-5', 'chatgpt-4o'];
  return validModels.includes(modelType);
}

const router = express.Router();

console.log('🚀 COMPLETE MARK QUESTION ROUTE MODULE LOADED SUCCESSFULLY');

/**
 * Real AI image classification using simplified AI service
 */
async function classifyImageWithAI(imageData: string, model: ModelType): Promise<ImageClassification> {
  try {
    console.log('🔍 ===== REAL AI IMAGE CLASSIFICATION =====');
    console.log('🔍 Using model:', model);
    
    // Import the AI marking service to avoid circular dependencies
    const { AIMarkingService } = await import('../services/aiMarkingService');
    
    // Use AI marking service for classification
    const classification = await AIMarkingService.classifyImage(imageData, model);
    
    console.log('🔍 AI Classification result:', classification);
    return classification;
    
  } catch (error) {
    console.error('❌ Real AI classification failed:', error);
    // Fallback to basic logic if AI service fails
    const imageSize = imageData.length;
    const hasStudentWork = imageSize > 200;
    
    return {
      isQuestionOnly: !hasStudentWork,
      reasoning: `AI classification failed: ${error instanceof Error ? error.message : 'Unknown error'}. Using fallback logic.`,
      apiUsed: 'Fallback Classification',
      extractedQuestionText: 'Unable to extract question text - AI service unavailable'
    };
  }
}

/**
 * Real OCR processing using Mathpix service
 */
async function processImageWithRealOCR(imageData: string): Promise<ProcessedImageResult> {
  try {
    console.log('🔍 ===== REAL OCR PROCESSING WITH MATHPIX =====');
    
    // Check if Mathpix service is available
    if (!MathpixService.isAvailable()) {
      throw new Error('Mathpix service not available. Please configure MATHPIX_API_KEY environment variable.');
    }
    
    // Process image with Mathpix OCR
    const mathpixResult: ProcessedMathpixResult = await MathpixService.processImage(imageData);
    
    console.log('✅ Mathpix OCR completed successfully');
    console.log(`🔍 Extracted text length: ${mathpixResult.text.length} characters`);
    console.log(`🔍 Bounding boxes found: ${mathpixResult.boundingBoxes.length}`);
    console.log(`🔍 Confidence: ${(mathpixResult.confidence * 100).toFixed(2)}%`);
    
    // Convert Mathpix result to ProcessedImageResult format
    const processedResult: ProcessedImageResult = {
      ocrText: mathpixResult.text,
      boundingBoxes: mathpixResult.boundingBoxes,
      confidence: mathpixResult.confidence,
      imageDimensions: mathpixResult.dimensions,
      isQuestion: false // Will be determined by AI classification
    };
    
    return processedResult;
    
  } catch (error) {
    console.error('❌ Real OCR processing failed:', error);
    throw new Error(`Real OCR processing failed: ${error instanceof Error ? error.message : 'Unknown error'}`);
  }
}



/**
 * Real AI marking service using simplified AI service
 */
async function generateRealMarkingInstructions(
  imageData: string, 
  model: ModelType, 
  processedImage: ProcessedImageResult
): Promise<MarkingInstructions> {
  
  console.log('🔍 Generating real AI marking instructions for model:', model);
  
  try {
    // Import the AI marking service to avoid circular dependencies
    const { AIMarkingService } = await import('../services/aiMarkingService');
    
    // Use AI marking service for marking instructions
    const simpleMarkingInstructions = await AIMarkingService.generateMarkingInstructions(
      imageData, 
      model, 
      processedImage
    );
    
    // Convert SimpleMarkingInstructions to MarkingInstructions
    const markingInstructions: MarkingInstructions = {
      annotations: simpleMarkingInstructions.annotations.map(annotation => ({
        action: annotation.action,
        bbox: annotation.bbox,
        ...(annotation.comment && { comment: annotation.comment }),
        ...(annotation.text && { text: annotation.text })
      }))
    };
    console.log('🔍 Real AI Marking Instructions:', markingInstructions.annotations);
    console.log('🔍 Real AI Marking Instructions generated:', markingInstructions.annotations.length, 'annotations');
    return markingInstructions;
    
  } catch (error) {
    console.error('❌ Real AI marking instructions failed:', error);
    
    // Fallback to basic marking if AI service fails
    const annotations = [];
    
    if (processedImage.boundingBoxes && processedImage.boundingBoxes.length > 0) {
      processedImage.boundingBoxes.forEach((bbox, index) => {
        const text = bbox.text.toLowerCase();
        
        // Basic intelligent analysis based on content
        let action: 'tick' | 'circle' | 'underline' | 'comment' = 'tick';
        let comment = '';
        
                 if (text.includes('step') || text.includes('solution')) {
           action = 'tick';
                       comment = 'Verify each step carefully';
         } else if (text.includes('=') || text.includes('±') || text.includes('√') || text.includes('÷')) {
           action = 'tick';
                       comment = 'Check mathematical operations';
         } else if (text.includes('x²') || text.includes('quadratic') || text.includes('equation')) {
           action = 'underline';
                       comment = 'Ensure problem is correctly identified';
         } else if (text.includes('a =') || text.includes('b =') || text.includes('c =') || text.includes('coefficients')) {
           action = 'circle';
                       comment = 'Verify parameter values';
         } else if (text.includes('formula') || text.includes('discriminant') || text.includes('δ')) {
           action = 'tick';
                       comment = 'Confirm formula application';
         } else if (text.includes('answer') || text.includes('x =')) {
           action = 'tick';
                       comment = 'Double-check final answer';
         } else if (text.includes('find') || text.includes('value')) {
           action = 'underline';
                       comment = 'Ensure problem statement is clear';
         } else {
           // Default intelligent actions
           const actions = ['tick', 'circle', 'underline', 'comment'] as const;
           action = actions[index % actions.length] as 'tick' | 'circle' | 'underline' | 'comment';
           
           switch (action) {
                           case 'tick':
                comment = 'Verify mathematical work';
                break;
              case 'circle':
                comment = 'Check calculation approach';
                break;
              case 'underline':
                comment = 'Review method carefully';
                break;
              case 'comment':
                comment = 'Ensure accuracy';
                break;
           }
         }
        
        annotations.push({
          action: action as 'tick' | 'circle' | 'underline' | 'comment',
          bbox: [bbox.x, bbox.y, bbox.width, bbox.height] as [number, number, number, number],
          comment: comment
        });
      });
    }
    
         // Add overall feedback comment
     if (annotations.length > 0) {
       annotations.push({
         action: 'comment' as const,
         bbox: [50, 500, 400, 80] as [number, number, number, number],
                   text: 'Please verify your final calculations and ensure all steps are clearly shown.'
       });
     }
    
    console.log('🔍 Fallback marking instructions generated:', annotations.length, 'annotations');
    return { annotations };
  }
}

/**
 * Professional SVG overlay generation
 */
function generateProfessionalSVGOverlay(instructions: MarkingInstructions, width: number, height: number): string {
  console.log('🔍 SVG Generation - Instructions:', instructions);
  console.log('🔍 SVG Generation - Annotations count:', instructions.annotations?.length || 0);
  console.log('🔍 SVG Generation - Dimensions:', width, 'x', height);
  
  if (!instructions.annotations || instructions.annotations.length === 0) {
    console.log('🔍 SVG Generation - No annotations, returning empty string');
    return '';
  }
  
  let svg = `<svg xmlns="http://www.w3.org/2000/svg" width="${width}" height="${height}" style="position: absolute; top: 0; left: 0;">`;
  
  instructions.annotations.forEach((annotation, index) => {
    const [x, y, w, h] = annotation.bbox;
    console.log(`🔍 SVG Generation - Processing annotation ${index}:`, annotation.action, 'at', [x, y, w, h]);
    
    switch (annotation.action) {
      case 'tick':
        // Professional red checkmark using tick symbol
        const centerX = x + w/2;
        const centerY = y + h/2;
        const tickSize = Math.max(24, Math.min(w, h) / 2);
        svg += `<text x="${centerX}" y="${centerY + 5}" fill="red" font-family="Arial, sans-serif" font-size="${tickSize}" font-weight="bold" text-anchor="middle">✔</text>`;
        break;
      case 'circle':
        // Professional red circle
        svg += `<circle cx="${x+w/2}" cy="${y+h/2}" r="${Math.min(w,h)/2+2}" fill="none" stroke="red" stroke-width="2" opacity="0.8"/>`;
        break;
      case 'underline':
        // Professional red underline
        svg += `<line x1="${x}" y1="${y+h+2}" x2="${x+w}" y2="${y+h+2}" stroke="red" stroke-width="3" opacity="0.8"/>`;
        break;
             case 'comment':
         // Professional comment box without background
                   if (annotation.text) {
            svg += `<text x="${x}" y="${y+15}" font-family="Bradley Hand ITC, cursive, Arial, sans-serif" font-size="24" fill="red" font-weight="900">${annotation.text}</text>`;
          }
         break;
      default:
        // Professional default rectangle
        svg += `<rect x="${x-2}" y="${y-2}" width="${w+4}" height="${h+4}" fill="none" stroke="purple" stroke-width="2" opacity="0.8"/>`;
    }
  });
  
  svg += '</svg>';
  console.log('🔍 SVG Generation - Final SVG length:', svg.length);
  console.log('🔍 SVG Generation - Final SVG preview:', svg.substring(0, 300) + '...');
  return svg;
}

/**
 * Save marking results to Firestore database
 */
async function saveMarkingResults(
  imageData: string,
  model: string,
  result: ProcessedImageResult,
  instructions: MarkingInstructions,
  classification: ImageClassification,
  userId: string = 'anonymous',
  userEmail: string = 'anonymous@example.com'
): Promise<string> {
  try {
    console.log('🔍 Attempting to save to Firestore...');
    console.log('🔍 User ID:', userId);
    console.log('🔍 User Email:', userEmail);
    console.log('🔍 Model:', model);
    
    // Import and use the real Firestore service
    const { FirestoreService } = await import('../services/firestoreService');
    console.log('🔍 FirestoreService imported successfully');
    
    // Save to Firestore
    console.log('🔍 Calling FirestoreService.saveMarkingResults...');
    const resultId = await FirestoreService.saveMarkingResults(
      userId,
      userEmail,
      imageData,
      model,
      false, // isQuestionOnly - this function is only called for homework images
      classification,
      result, // ocrResult
      instructions, // markingInstructions
      undefined, // annotatedImage - will be added later
      {
        processingTime: new Date().toISOString(),
        modelUsed: model,
        totalAnnotations: instructions.annotations.length,
        imageSize: imageData.length,
        confidence: result.confidence,
        apiUsed: 'Complete AI Marking System',
        ocrMethod: 'Enhanced OCR Processing'
      }
    );
    
    console.log('🔍 Results saved to Firestore with ID:', resultId);
    return resultId;
    
  } catch (error) {
    console.error('❌ Failed to save marking results to Firestore:', error);
    console.error('❌ Error details:', error instanceof Error ? error.stack : 'Unknown error');
    // Fallback to local storage if Firestore fails
    console.log('🔍 Falling back to local storage...');
    
    const resultId = `local_${Date.now()}_${Math.random().toString(36).substr(2, 9)}`;
    console.log('🔍 Results saved locally with ID:', resultId);
    return resultId;
  }
}

/**
 * POST /mark-homework
 * Complete mark question endpoint with all functionality
 */
router.post('/mark-homework', async (req: Request, res: Response) => {
  console.log('🚀 ===== COMPLETE MARK QUESTION ROUTE CALLED =====');
  console.log('Request body:', { 
    imageData: req.body.imageData ? 'present' : 'missing', 
    model: req.body.model 
  });
  
  try {
    console.log('🔍 ===== EXTRACTING REQUEST DATA =====');
    const { imageData, model = 'chatgpt-4o' } = req.body;
    console.log('🔍 Extracted imageData length:', imageData ? imageData.length : 'undefined');
    console.log('🔍 Extracted model:', model);

    // Validate request
    console.log('🔍 ===== VALIDATING REQUEST =====');
    if (!imageData) {
      console.log('🔍 Validation failed: No image data');
      return res.status(400).json({
        success: false,
        error: 'Image data is required'
      });
    }
    console.log('🔍 Image data validation passed');

    if (!validateModelConfig(model)) {
      console.log('🔍 Validation failed: Invalid model config');
      return res.status(400).json({
        success: false,
        error: 'Valid AI model is required'
      });
    }
    console.log('🔍 Model validation passed');

    // Step 1: AI-powered image classification
    console.log('🔍 ===== STEP 1: AI IMAGE CLASSIFICATION =====');
    const imageClassification = await classifyImageWithAI(imageData, model);
    console.log('🔍 Image Classification:', imageClassification);
    
    // Log extracted question text for backend debugging
    if (imageClassification.extractedQuestionText) {
      console.log('📝 ===== EXTRACTED QUESTION TEXT =====');
      console.log('📝 Question Text:', imageClassification.extractedQuestionText);
      console.log('📝 ====================================');
    } else {
      console.log('⚠️ ===== NO QUESTION TEXT EXTRACTED =====');
      console.log('⚠️ Image Classification Result:', imageClassification);
      console.log('⚠️ ======================================');
    }

    // Step 1.5: Question Detection Service
    console.log('🔍 ===== STEP 1.5: QUESTION DETECTION =====');
    let questionDetection: QuestionDetectionResult | undefined;
    
    if (imageClassification.extractedQuestionText) {
      try {
        questionDetection = await questionDetectionService.detectQuestion(
          imageClassification.extractedQuestionText
        );
        console.log('🔍 Question Detection Result:', questionDetection);
      } catch (error) {
        console.error('❌ Question detection failed:', error);
        questionDetection = {
          found: false,
          message: 'Question detection service failed'
        };
      }
    } else {
      console.log('⚠️ No extracted question text available for detection');
      questionDetection = {
        found: false,
        message: 'No question text extracted'
      };
    }
    
    if (imageClassification.isQuestionOnly) {
      // For question-only images, return early with classification result
      return res.json({ 
        success: true,
        isQuestionOnly: true,
        message: 'Image classified as question only - use chat interface for tutoring',
        apiUsed: imageClassification.apiUsed,
        model: model,
        reasoning: imageClassification.reasoning,
        questionDetection: questionDetection,
        timestamp: new Date().toISOString()
      });
    }

    // Step 2: Real OCR processing
    console.log('🔍 ===== STEP 2: REAL OCR PROCESSING =====');
    const processedImage = await processImageWithRealOCR(imageData);
    console.log('🔍 OCR Processing completed successfully!');
    console.log('🔍 OCR Text length:', processedImage.ocrText.length);
    console.log('🔍 Bounding boxes found:', processedImage.boundingBoxes.length);

    // Step 3: AI-powered marking instructions
    console.log('🔍 ===== STEP 3: AI MARKING INSTRUCTIONS =====');
    const markingInstructions = await generateRealMarkingInstructions(imageData, model, processedImage);
    console.log('🔍 AI Marking Instructions generated:', markingInstructions.annotations.length, 'annotations');

    // Step 4: Burn SVG overlay into image
    console.log('🔍 ===== STEP 4: BURNING SVG OVERLAY INTO IMAGE =====');
    console.log('🔍 Marking instructions annotations:', markingInstructions.annotations.length);
    console.log('🔍 Image dimensions:', processedImage.imageDimensions);
    
    // Convert marking instructions to annotation format
    const annotations = markingInstructions.annotations.map(ann => ({
      bbox: ann.bbox,
      comment: ann.text || '',
      action: ann.action
    }));
    
    // Generate burned image with annotations
    const annotationResult = await ImageAnnotationService.generateAnnotationResult(
      imageData,
      annotations,
      processedImage.imageDimensions
    );
    
    console.log('🔍 Burned image created, length:', annotationResult.annotatedImage.length);
    console.log('🔍 SVG overlay length:', annotationResult.svgOverlay.length);

    // Step 5: Save results to persistent storage
    console.log('🔍 ===== STEP 5: SAVING RESULTS =====');
    
    // Get user information from request (if authenticated)
    const userId = (req as any)?.user?.uid || 'anonymous';
    const userEmail = (req as any)?.user?.email || 'anonymous@example.com';
    
    const resultId = await saveMarkingResults(
      imageData,
      model,
      processedImage,
      markingInstructions,
      imageClassification,
      userId,
      userEmail
    );

    // Step 6: Return complete marking result
    console.log('🔍 ===== STEP 6: RETURNING COMPLETE RESULT =====');
    const response: MarkHomeworkResponse = {
      success: true,
      isQuestionOnly: false,
      result: processedImage,
      annotatedImage: annotationResult.annotatedImage, // Use burned image instead of SVG overlay
      instructions: markingInstructions,
      message: 'Question marked successfully with burned annotations',
      apiUsed: 'Complete AI Marking System with Burned Overlays',
      ocrMethod: 'Enhanced OCR Processing',
      classification: imageClassification,
      questionDetection: questionDetection
    };

    // Add metadata
    const enhancedResponse = {
      ...response,
      metadata: {
        resultId: resultId,
        processingTime: new Date().toISOString(),
        modelUsed: model,
        totalAnnotations: markingInstructions.annotations.length,
        imageSize: imageData.length,
        confidence: processedImage.confidence
      }
    };

    return res.json(enhancedResponse);

  } catch (error) {
    console.error('Error in complete mark question:', error);
    return res.status(500).json({
      success: false,
      error: 'Internal server error in mark question system',
      details: process.env['NODE_ENV'] === 'development' ? (error instanceof Error ? error.message : 'Unknown error') : 'Contact support'
    });
  }
});

/**
 * GET /mark-homework/results/:id
 * Retrieve saved marking results from Firestore
 */
router.get('/results/:id', async (req: Request, res: Response) => {
  try {
    const { id } = req.params;
    if (!id) {
      return res.status(400).json({
        success: false,
        error: 'Result ID is required'
      });
    }
    
    console.log('🔍 Retrieving marking results from Firestore for ID:', id);
    
    // Import and use the real Firestore service
    const { FirestoreService } = await import('../services/firestoreService');
    
    // Retrieve from Firestore
    const savedResult = await FirestoreService.getMarkingResults(id);
    
    if (!savedResult) {
      return res.status(404).json({
        success: false,
        error: 'Marking results not found'
      });
    }
    
    return res.json({
      success: true,
      result: savedResult
    });
    
  } catch (error) {
    console.error('Error retrieving results from Firestore:', error);
    return res.status(500).json({
      success: false,
      error: 'Failed to retrieve marking results from database'
    });
  }
});

/**
 * GET /mark-homework/user/:userId
 * Get marking history for a specific user
 */
router.get('/user/:userId', async (req: Request, res: Response) => {
  try {
    const { userId } = req.params;
    if (!userId) {
      return res.status(400).json({
        success: false,
        error: 'User ID is required'
      });
    }
    
    const limit = parseInt(req.query['limit'] as string) || 50;
    
    console.log('🔍 Retrieving marking history for user:', userId, 'limit:', limit);
    
    // Import and use the real Firestore service
    const { FirestoreService } = await import('../services/firestoreService');
    
    // Retrieve user's marking history from Firestore
    const userResults = await FirestoreService.getUserMarkingResults(userId, limit);
    
    return res.json({
      success: true,
      userId: userId,
      results: userResults,
      total: userResults.length,
      limit: limit
    });
    
  } catch (error) {
    console.error('Error retrieving user marking history:', error);
    return res.status(500).json({
      success: false,
      error: 'Failed to retrieve user marking history'
    });
  }
});

/**
 * GET /mark-homework/stats
 * Get system statistics
 */
router.get('/stats', async (_req: Request, res: Response) => {
  try {
    console.log('🔍 Retrieving system statistics from Firestore...');
    
    // Import and use the real Firestore service
    const { FirestoreService } = await import('../services/firestoreService');
    
    // Get system statistics from Firestore
    const stats = await FirestoreService.getSystemStats();
    
    return res.json({
      success: true,
      stats: stats,
      timestamp: new Date().toISOString()
    });
    
  } catch (error) {
    console.error('Error retrieving system statistics:', error);
    return res.status(500).json({
      success: false,
      error: 'Failed to retrieve system statistics'
    });
  }
});

/**
 * GET /mark-homework/health
 * Health check for mark question system
 */
router.get('/health', (_req: Request, res: Response) => {
  res.json({
    success: true,
    status: 'healthy',
    service: 'Complete Mark Question System',
    features: [
      'AI Image Classification',
      'Real OCR Processing',
      'AI Marking Instructions',
      'Professional SVG Overlays',
      'Real Firestore Database Storage',
      'User History & Statistics'
    ],
    timestamp: new Date().toISOString()
  });
});

export default router;<|MERGE_RESOLUTION|>--- conflicted
+++ resolved
@@ -5,13 +5,8 @@
 
 import * as express from 'express';
 import type { Request, Response } from 'express';
-<<<<<<< HEAD
 import { MathpixService } from '../services/mathpixService.ts';
 import { questionDetectionService } from '../services/questionDetectionService.ts';
-=======
-import { MathpixService } from '../services/mathpixService';
-import { ImageAnnotationService } from '../services/imageAnnotationService';
->>>>>>> 20ce0e55
 
 // Import only the basic types we need
 import type { 
