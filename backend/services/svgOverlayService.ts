/**
 * SVG Overlay Service for burning SVG annotations into images
 * Converts SVG overlays to permanent image annotations
 */

import sharp from 'sharp';
import { Annotation, ImageDimensions } from '../types/index';

/**
 * SVG Overlay Service class
 */
export class SVGOverlayService {




  /**
   * Alternative method using server-side image processing with Sharp
   * This version works in Node.js environment without DOM
   */
  static async burnSVGOverlayServerSide(
    originalImageData: string,
    annotations: Annotation[],
    imageDimensions: ImageDimensions
  ): Promise<string> {
    try {
      if (!annotations || annotations.length === 0) {
        return originalImageData;
      }

      // Remove data URL prefix if present
      const base64Data = originalImageData.replace(/^data:image\/[a-z]+;base64,/, '');
      const imageBuffer = Buffer.from(base64Data, 'base64');

      // Get image metadata to ensure we have correct dimensions
      const imageMetadata = await sharp(imageBuffer).metadata();
      const originalWidth = imageMetadata.width || imageDimensions.width;
      const originalHeight = imageMetadata.height || imageDimensions.height;
      

      // Use the original image dimensions for burning to maintain quality
      // The frontend will handle the final display scaling
      const burnWidth = originalWidth;
      const burnHeight = originalHeight;
      

      // Create SVG overlay with display dimensions
      const svgOverlay = this.createSVGOverlay(annotations, burnWidth, burnHeight, imageDimensions);
      
      // Create SVG buffer
      const svgBuffer = Buffer.from(svgOverlay);

      // Composite the SVG overlay onto the original image
      const burnedImageBuffer = await sharp(imageBuffer)
        .composite([
          {
            input: svgBuffer,
            top: 0,
            left: 0
          }
        ])
        .png()
        .toBuffer();

      // Convert back to base64 data URL
      const burnedImageData = `data:image/png;base64,${burnedImageBuffer.toString('base64')}`;
      
      
      return burnedImageData;
      
    } catch (error) {
      console.error('❌ Failed to burn SVG overlay server-side:', error);
      throw new Error(`Failed to burn SVG overlay: ${error instanceof Error ? error.message : 'Unknown error'}`);
    }
  }

  /**
   * Create SVG overlay for burning into image
   */
  private static createSVGOverlay(annotations: Annotation[], actualWidth: number, actualHeight: number, originalDimensions: ImageDimensions): string {
    if (!annotations || annotations.length === 0) {
      return '';
    }

    // Calculate scaling factors from provided dimensions to actual burn dimensions
    const scaleX = actualWidth / originalDimensions.width;
    const scaleY = actualHeight / originalDimensions.height;
    
    
    let svg = `<svg xmlns="http://www.w3.org/2000/svg" width="${actualWidth}" height="${actualHeight}" viewBox="0 0 ${actualWidth} ${actualHeight}">`;
    
    annotations.forEach((annotation, index) => {
      svg += this.createAnnotationSVG(annotation, index, scaleX, scaleY);
    });

    return svg + '</svg>';
  }

  /**
   * Create annotation SVG element based on type
   */
  private static createAnnotationSVG(annotation: Annotation, index: number, scaleX: number, scaleY: number): string {
    const [x, y, width, height] = annotation.bbox;
    const action = annotation.action || 'comment';
    const comment = annotation.comment || '';
    const text = annotation.text || '';
    
    // Scale the bounding box coordinates
    const scaledX = x * scaleX;
    const scaledY = y * scaleY;
    const scaledWidth = width * scaleX;
    const scaledHeight = height * scaleY;
    
    
    let svg = '';
    
    // Create annotation based on type
    switch (action) {
      case 'tick':
        svg += this.createTickAnnotation(scaledX, scaledY, scaledWidth, scaledHeight);
        break;
      case 'cross':
        svg += this.createCrossAnnotation(scaledX, scaledY, scaledWidth, scaledHeight, text);
        break;
      case 'circle':
        svg += this.createCircleAnnotation(scaledX, scaledY, scaledWidth, scaledHeight);
        break;
      case 'underline':
        svg += this.createUnderlineAnnotation(scaledX, scaledY, scaledWidth, scaledHeight);
        break;
      case 'comment':
      default:
        svg += this.createCommentAnnotation(scaledX, scaledY, scaledWidth, scaledHeight, comment, scaleX, scaleY);
        break;
    }
    
    return svg;
  }

  /**
   * Create tick annotation using random tick symbols with natural variations
   */
  private static createTickAnnotation(x: number, y: number, width: number, height: number): string {
    const centerX = x + width / 2;
    const centerY = y + height / 2;
    const baseFontSize = Math.max(12, Math.min(width, height) * 1.04);
    
    // Add small random variations for natural look
    const positionVariation = 3; // ±3 pixels
    const sizeVariation = 0.2; // ±20% size variation
    const rotationVariation = 15; // ±15 degrees rotation
    
    const randomX = centerX + (Math.random() - 0.5) * positionVariation;
    const randomY = centerY + baseFontSize/3 + (Math.random() - 0.5) * positionVariation;
    const randomSize = baseFontSize * (1 + (Math.random() - 0.5) * sizeVariation);
    const randomRotation = (Math.random() - 0.5) * rotationVariation;
    
    // Randomly choose from different tick symbols
    const tickSymbols = ['✓', '🗸'];
    const randomTick = tickSymbols[Math.floor(Math.random() * tickSymbols.length)];
    
    return `
      <text x="${randomX}" y="${randomY}" text-anchor="middle" fill="#ff0000" 
            font-family="Arial, sans-serif" font-size="${randomSize}" font-weight="bold"
            transform="rotate(${randomRotation} ${randomX} ${randomY})">${randomTick}</text>`;
  }

  /**
<<<<<<< HEAD
   * Create cross annotation with optional text
=======
   * Create cross annotation using random cross symbols with natural variations
>>>>>>> c52b0738
   */
  private static createCrossAnnotation(x: number, y: number, width: number, height: number, text?: string): string {
    const centerX = x + width / 2;
    const centerY = y + height / 2;
    const baseFontSize = Math.max(12, Math.min(width, height) * 1.04);
    
    // Add small random variations for natural look
    const positionVariation = 3; // ±3 pixels
    const sizeVariation = 0.2; // ±20% size variation
    const rotationVariation = 15; // ±15 degrees rotation
    
    const randomX = centerX + (Math.random() - 0.5) * positionVariation;
    const randomY = centerY + baseFontSize/3 + (Math.random() - 0.5) * positionVariation;
    const randomSize = baseFontSize * (1 + (Math.random() - 0.5) * sizeVariation);
    const randomRotation = (Math.random() - 0.5) * rotationVariation;
    
    // Randomly choose from different cross symbols
    const crossSymbols = ['✗', '✘', '🗴'];
    const randomCross = crossSymbols[Math.floor(Math.random() * crossSymbols.length)];
    
<<<<<<< HEAD
    let svg = `
      <g stroke="#ff0000" stroke-width="${strokeWidth}" fill="none" opacity="0.8">
        <line x1="${centerX - size/2}" y1="${centerY - size/2}" x2="${centerX + size/2}" y2="${centerY + size/2}" stroke-linecap="round"/>
        <line x1="${centerX + size/2}" y1="${centerY - size/2}" x2="${centerX - size/2}" y2="${centerY + size/2}" stroke-linecap="round"/>
      </g>`;
    
    // Add text if provided - treat bbox as bottom-left origin for text
    if (text && text.trim()) {
      const fontSize = Math.max(12, Math.min(width, height) * 0.6);
      const textX = x + width + 8; // Position text to the right of the cross
      const textY = y + height - 4; // Use bottom-left positioning for text baseline
      
      svg += `
        <text x="${textX}" y="${textY}" fill="#ff0000" 
              font-family="Arial, sans-serif" font-size="${fontSize}" font-weight="bold">${text}</text>`;
    }
    
    return svg;
=======
    return `
      <text x="${randomX}" y="${randomY}" text-anchor="middle" fill="#ff0000" 
            font-family="Arial, sans-serif" font-size="${randomSize}" font-weight="bold"
            transform="rotate(${randomRotation} ${randomX} ${randomY})">${randomCross}</text>`;
>>>>>>> c52b0738
  }

  /**
   * Create circle annotation
   */
  private static createCircleAnnotation(x: number, y: number, width: number, height: number): string {
    const centerX = x + width / 2;
    const centerY = y + height / 2;
    const radius = Math.min(width, height) * 0.4;
    const strokeWidth = Math.max(6, Math.min(width, height) * 0.2);
    
    return `<circle cx="${centerX}" cy="${centerY}" r="${radius}" 
            fill="none" stroke="#ffaa00" stroke-width="${strokeWidth}" opacity="0.8"/>`;
  }

  /**
   * Create underline annotation
   */
  private static createUnderlineAnnotation(x: number, y: number, width: number, height: number): string {
    const underlineY = y + height - Math.max(3, height * 0.1);
    const strokeWidth = Math.max(6, Math.min(width, height) * 0.2);
    
    return `<line x1="${x}" y1="${underlineY}" x2="${x + width}" y2="${underlineY}" 
            stroke="#0066ff" stroke-width="${strokeWidth}" opacity="0.8" stroke-linecap="round"/>`;
  }

  /**
   * Create comment annotation without background or red rectangle
   */
  private static createCommentAnnotation(x: number, y: number, width: number, height: number, comment: string, scaleX: number, scaleY: number): string {
    if (!comment) return '';
    
    // Calculate comment position (use bottom-left of bbox as text start)
    const commentX = x;
    const commentY = y + height - 4; // Use bottom-left positioning for text baseline
    
    // Comment text only (scaled) - no background or rectangle
    // Using Discipuli Britannica font for comments
    const textFontSize = 18 * Math.min(scaleX, scaleY) * 2.1; // 2.1x larger for better visibility
<<<<<<< HEAD
    return `<text x="${commentX}" y="${commentY}" fill="#ff4444" 
            font-family="'Comic Neue', 'Comic Sans MS', 'Lucida Handwriting', cursive, Arial, sans-serif" 
=======
    return `<text x="${commentX}" y="${commentY - 4 * scaleY}" fill="#ff4444" 
            font-family="'Lucida Handwriting', cursive, Arial, sans-serif" 
>>>>>>> c52b0738
            font-size="${textFontSize}" font-weight="bold" 
            opacity="0.9">${comment}</text>`;
  }
}<|MERGE_RESOLUTION|>--- conflicted
+++ resolved
@@ -166,57 +166,57 @@
   }
 
   /**
-<<<<<<< HEAD
-   * Create cross annotation with optional text
-=======
+
    * Create cross annotation using random cross symbols with natural variations
->>>>>>> c52b0738
-   */
-  private static createCrossAnnotation(x: number, y: number, width: number, height: number, text?: string): string {
+   */
+  private static createCrossAnnotation(
+    x: number,
+    y: number,
+    width: number,
+    height: number,
+    text?: string
+  ): string {
     const centerX = x + width / 2;
     const centerY = y + height / 2;
     const baseFontSize = Math.max(12, Math.min(width, height) * 1.04);
-    
-    // Add small random variations for natural look
+  
+    // Random variations for natural look
     const positionVariation = 3; // ±3 pixels
     const sizeVariation = 0.2; // ±20% size variation
     const rotationVariation = 15; // ±15 degrees rotation
-    
+  
     const randomX = centerX + (Math.random() - 0.5) * positionVariation;
-    const randomY = centerY + baseFontSize/3 + (Math.random() - 0.5) * positionVariation;
-    const randomSize = baseFontSize * (1 + (Math.random() - 0.5) * sizeVariation);
+    const randomY =
+      centerY + baseFontSize / 3 + (Math.random() - 0.5) * positionVariation;
+    const randomSize =
+      baseFontSize * (1 + (Math.random() - 0.5) * sizeVariation);
     const randomRotation = (Math.random() - 0.5) * rotationVariation;
-    
+  
     // Randomly choose from different cross symbols
-    const crossSymbols = ['✗', '✘', '🗴'];
-    const randomCross = crossSymbols[Math.floor(Math.random() * crossSymbols.length)];
-    
-<<<<<<< HEAD
+    const crossSymbols = ["✗", "✘", "🗴"];
+    const randomCross =
+      crossSymbols[Math.floor(Math.random() * crossSymbols.length)];
+  
+    // Start SVG with random cross
     let svg = `
-      <g stroke="#ff0000" stroke-width="${strokeWidth}" fill="none" opacity="0.8">
-        <line x1="${centerX - size/2}" y1="${centerY - size/2}" x2="${centerX + size/2}" y2="${centerY + size/2}" stroke-linecap="round"/>
-        <line x1="${centerX + size/2}" y1="${centerY - size/2}" x2="${centerX - size/2}" y2="${centerY + size/2}" stroke-linecap="round"/>
-      </g>`;
-    
-    // Add text if provided - treat bbox as bottom-left origin for text
+      <text x="${randomX}" y="${randomY}" text-anchor="middle" fill="#ff0000"
+            font-family="Arial, sans-serif" font-size="${randomSize}" font-weight="bold"
+            transform="rotate(${randomRotation} ${randomX} ${randomY})">${randomCross}</text>`;
+  
+    // Add text if provided - bottom-left positioning
     if (text && text.trim()) {
       const fontSize = Math.max(12, Math.min(width, height) * 0.6);
-      const textX = x + width + 8; // Position text to the right of the cross
-      const textY = y + height - 4; // Use bottom-left positioning for text baseline
-      
+      const textX = x + width + 8; // To the right of the bounding box
+      const textY = y + height - 4; // Bottom-left baseline
+  
       svg += `
-        <text x="${textX}" y="${textY}" fill="#ff0000" 
+        <text x="${textX}" y="${textY}" fill="#ff0000"
               font-family="Arial, sans-serif" font-size="${fontSize}" font-weight="bold">${text}</text>`;
     }
-    
+  
     return svg;
-=======
-    return `
-      <text x="${randomX}" y="${randomY}" text-anchor="middle" fill="#ff0000" 
-            font-family="Arial, sans-serif" font-size="${randomSize}" font-weight="bold"
-            transform="rotate(${randomRotation} ${randomX} ${randomY})">${randomCross}</text>`;
->>>>>>> c52b0738
-  }
+  }
+  
 
   /**
    * Create circle annotation
@@ -255,13 +255,8 @@
     // Comment text only (scaled) - no background or rectangle
     // Using Discipuli Britannica font for comments
     const textFontSize = 18 * Math.min(scaleX, scaleY) * 2.1; // 2.1x larger for better visibility
-<<<<<<< HEAD
-    return `<text x="${commentX}" y="${commentY}" fill="#ff4444" 
-            font-family="'Comic Neue', 'Comic Sans MS', 'Lucida Handwriting', cursive, Arial, sans-serif" 
-=======
     return `<text x="${commentX}" y="${commentY - 4 * scaleY}" fill="#ff4444" 
             font-family="'Lucida Handwriting', cursive, Arial, sans-serif" 
->>>>>>> c52b0738
             font-size="${textFontSize}" font-weight="bold" 
             opacity="0.9">${comment}</text>`;
   }
