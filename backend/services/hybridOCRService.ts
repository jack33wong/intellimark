--- conflicted
+++ resolved
@@ -315,11 +315,6 @@
     const startTime = Date.now();
     const opts = { ...this.DEFAULT_OPTIONS, ...options };
 
-<<<<<<< HEAD
-    console.log('🔍 Starting robust hybrid OCR processing...');
-=======
->>>>>>> c52b0738
-
     // Convert base64 to buffer
     const base64Data = imageData.replace(/^data:image\/[a-z]+;base64,/, '');
     const imageBuffer = Buffer.from(base64Data, 'base64');
@@ -330,7 +325,6 @@
     let mathBlocks: MathBlock[] = [];
     
     try {
-<<<<<<< HEAD
       detectedBlocks = await this.performRobustRecognition(imageBuffer);
       
       // Convert detected blocks to our standard format
@@ -388,10 +382,6 @@
 
       // Step 2: Detect math blocks from robust recognition results
       console.log('🔍 Detecting math blocks from robust recognition...');
-=======
-      visionResult = await GoogleVisionService.processImage(imageData, opts.enablePreprocessing);
-      // Step 2: Detect math blocks
->>>>>>> c52b0738
       mathBlocks = MathDetectionService.detectMathBlocks(visionResult);
       
     } catch (error) {
